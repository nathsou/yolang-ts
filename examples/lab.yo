
fun lhs() {
  log("lhs")
  true
}

fun rhs() {
  log("rhs")
  true
}

<<<<<<< HEAD
type Ref = { a: i64 }

fun main() {
  let a = Ref { a: 3 }
  // FIXME:
  mut b = a
  b.a += 1
  log(a.a)
=======
fun main() {
  log(lhs() nor rhs())
>>>>>>> 29d0fabd
}<|MERGE_RESOLUTION|>--- conflicted
+++ resolved
@@ -9,17 +9,6 @@
   true
 }
 
-<<<<<<< HEAD
-type Ref = { a: i64 }
-
-fun main() {
-  let a = Ref { a: 3 }
-  // FIXME:
-  mut b = a
-  b.a += 1
-  log(a.a)
-=======
 fun main() {
   log(lhs() nor rhs())
->>>>>>> 29d0fabd
 }